#!/usr/bin/env python
# coding: utf-8
"""
Invoice Builder GUI
© 2025 — Stock Invoice Generator (o3 edition)
"""

# ──────────────────────────── imports ────────────────────────────
from __future__ import annotations

import os
import logging
from pathlib import Path
from dataclasses import dataclass, field
from typing import List, Optional

import pandas as pd
from tkinter import Tk, filedialog, messagebox, Text, Scrollbar, Button, END

# ──────────────────────── глобальная настройка ───────────────────
logging.basicConfig(
    filename="app.log",
    level=logging.INFO,
    format="%(asctime)s  %(levelname)s: %(message)s",
    encoding="utf-8",
)

VAT_RATE = 0.20
CATALOG_PATH = Path("profiles_catalog.xlsx")
_catalog = pd.read_excel(CATALOG_PATH)

# ──────────────────────────── helpers ────────────────────────────
def read_table(path: str) -> pd.DataFrame:
    _, ext = os.path.splitext(path)
    if ext.lower() in (".xls", ".xlsx"):
        df = pd.read_excel(path, dtype=str, header=7)
    else:
        df = pd.read_csv(path, dtype=str, sep=";", header=7)

    # запятая → точка
    df = df.applymap(
        lambda x: str(x).replace(",", ".") if isinstance(x, str) else x
    )
    return df.replace({"": pd.NA}).dropna(how="all")


def find_analog(code: str, length: float) -> Optional[str]:
    fam = _catalog.loc[_catalog["code"] == code, "family"]
    if fam.empty:
        return None
    fam = fam.iat[0]
    subset = _catalog.query("family == @fam and length_m == @length")
    if subset.empty:
        return None
    return subset.sort_values("price_rub").iloc[0]["code"]


# ───────────────────────── StockManager ──────────────────────────
@dataclass
class StockManager:
    df: pd.DataFrame = field(default_factory=pd.DataFrame)
    stock_column: str = "Остаток"

<<<<<<< HEAD
    def _detect_stock_column(self) -> Optional[str]:
        variants = ["остаток", "кол-во", "количество", "qty"]
        for col in self.df.columns:
            name = col.strip().lower()
            if any(v in name for v in variants):
                return col
        return None
=======

    # ── service ───────────────────────────────────────────────────
def _detect_stock_column(self) -> Optional[str]:
    """Возвращает имя колонки с количеством на складе.

    Допустимые названия:
        • Остаток
        • Кол-во
        • Количество
        • Qty
    """
    allowed = {"остаток", "кол-во", "количество", "qty"}
    for col in self.df.columns:
        if col.strip().lower() in allowed:
            return col
    return None

>>>>>>> de4e103a

    # ── public API ────────────────────────────────────────────────
    def load(self, path: str) -> None:
        self.df = read_table(path)
        col = self._detect_stock_column()
        if not col:

            raise ValueError(
<<<<<<< HEAD
                "Не найдена колонка с остатками (ищу 'Остаток' или синонимы)"
=======
                "Не найдена колонка с остатками (Остаток / Кол-во / Количество / Qty)"
>>>>>>> de4e103a
            )

        self.stock_column = col
        self.df[self.stock_column] = self.df[self.stock_column].astype(float)
        self.df["Цена"] = self.df["Цена"].astype(float)

        dups = self.df[self.df.duplicated("Артикул")]
        if not dups.empty:
            logging.warning(f"Дубликаты в остатках: {dups['Артикул'].tolist()}")

        logging.info(f"Загружено позиций на складе: {len(self.df)}")

    def allocate(self, article: str, qty: float) -> Optional[pd.Series]:
        rows = self.df[self.df["Артикул"] == article]
        if not rows.empty:
            row = rows.iloc[0]
            if row[self.stock_column] >= qty:
                self.df.at[row.name, self.stock_column] -= qty
                return row
        return None

    def find_analog(
        self,
        category: str,
        color: str,
        coating: str,
        width: float,
        used: List[str],
    ) -> Optional[pd.Series]:
        cand = self.df[
            (self.df["Категория"] == category)
            & (self.df["Цвет"] == color)
            & (self.df["Покрытие"] == coating)
            & (~self.df["Артикул"].isin(used))
            & (self.df[self.stock_column] > 0)
        ]
        if "Ширина" in cand.columns:
            cand = cand[
                abs(cand["Ширина"].astype(float) - width) <= 10
            ]
        return None if cand.empty else cand.iloc[0]


# ─────────────────────── InvoiceProcessor ────────────────────────
@dataclass
class InvoiceProcessor:
    stock: StockManager
    df: pd.DataFrame = field(default_factory=pd.DataFrame)

    original_sum: float = 0.0
    used_analogs: List[str] = field(default_factory=list)
    result_rows: List[dict] = field(default_factory=list)
    log: List[str] = field(default_factory=list)

    # ── загрузка счёта ────────────────────────────────────────────
    def load(self, path: str) -> None:
        self.df = read_table(path)
        self.df["Количество"] = self.df["Количество"].astype(float)
        self.df["Цена"] = self.df["Цена"].astype(float)

        dups = self.df[self.df.duplicated("Артикул")]
        if not dups.empty:
            logging.warning(f"Дубликаты в счёте: {dups['Артикул'].tolist()}")

        self.original_sum = (self.df["Количество"] * self.df["Цена"]).sum()
        logging.info(f"Загружен счёт на {self.original_sum:,.2f} ₽")

    # ── основная логика ───────────────────────────────────────────
    def process(self) -> None:
        self.used_analogs.clear()
        self.result_rows.clear()
        self.log.clear()

        for _, row in self.df.iterrows():
            art = row["Артикул"]
            length_m = row.get("Длина, м", 0)

            analog_code = find_analog(art, length_m)
            art_to_use = analog_code or art
            comment = f"замена на {analog_code}" if analog_code else ""

            qty = row["Количество"]
            price = row["Цена"]

            stock_row = self.stock.allocate(art_to_use, qty)
            self.result_rows.append(
                dict(Артикул=art_to_use, Количество=qty, Цена=price, Замена=comment)
            )
            if stock_row is not None:
                continue  # всё зарезервировали

            analog = self.stock.find_analog(
                row.get("Категория", ""),
                row.get("Цвет", ""),
                row.get("Покрытие", ""),
                row.get("Ширина", 0),
                self.used_analogs,
            )
            if analog is None or analog[self.stock.stock_column] < qty:
                msg = f"Не удалось найти {art} в нужном количестве"
                self.log.append(msg)
                logging.error(msg)
                continue

            # списываем аналог
            self.stock.df.at[analog.name, self.stock.stock_column] -= qty
            self.used_analogs.append(art)

            last = self.result_rows[-1]
            last["Артикул"] = analog["Артикул"]
            last["Замена"] = f"замена на {analog['Артикул']}"
            self.log.append(f"{art} заменён на {analog['Артикул']}")

    # ── вывод ─────────────────────────────────────────────────────
    def to_dataframe(self) -> pd.DataFrame:
        df = pd.DataFrame(self.result_rows)
        df["Сумма"] = df["Количество"] * df["Цена"]
        df["НДС"] = df["Сумма"] - df["Сумма"] / (1 + VAT_RATE)
        return df

    def save(self, path: str) -> None:
        df = self.to_dataframe()
        total = df["Сумма"].sum()
        vat = df["НДС"].sum()
        df.loc[len(df.index)] = ["Итого", "", "", total, vat]
        df.to_excel(path, index=False)
        logging.info(f"Счёт сохранён в {path}")


# ───────────────────────────── GUI ───────────────────────────────
class App:
    def __init__(self) -> None:
        self.root = Tk()
        self.root.title("Invoice Builder")

        self.log_text = Text(self.root, height=20, width=90, font=("Consolas", 10))
        self.log_text.pack(side="left", fill="both", expand=True)
        Scrollbar(self.root, command=self.log_text.yview).pack(
            side="right", fill="y"
        )
        self.log_text.configure(yscrollcommand=self.log_text.yview)

        Button(self.root, text="Загрузить остатки", command=self.load_stock).pack()
        Button(self.root, text="Загрузить счёт", command=self.load_invoice).pack()
        Button(self.root, text="Собрать счёт", command=self.build_invoice).pack()

        self.stock = StockManager()
        self.processor = InvoiceProcessor(stock=self.stock)
        self.stock_file: Optional[str] = None
        self.invoice_file: Optional[str] = None

    # ── helpers ──────────────────────────────────────────────────
    def gui_log(self, msg: str) -> None:
        self.log_text.insert(END, msg + "\n")
        self.log_text.see(END)
        logging.info(msg)

    # ── callbacks ────────────────────────────────────────────────
    def load_stock(self) -> None:
        path = filedialog.askopenfilename()
        if not path:
            return
        try:
            self.stock.load(path)
            self.stock_file = path
            self.gui_log(f"Остатки загружены: {len(self.stock.df)} строк")
        except Exception as e:
            messagebox.showerror("Ошибка", str(e))

    def load_invoice(self) -> None:
        path = filedialog.askopenfilename()
        if not path:
            return
        try:
            self.processor.load(path)
            self.invoice_file = path
            self.gui_log(f"Счёт загружен: {len(self.processor.df)} строк")
        except Exception as exc:
            messagebox.showerror("Ошибка", str(exc))

    def build_invoice(self) -> None:
        if self.stock.df.empty or self.processor.df.empty:
            messagebox.showwarning("Внимание", "Загрузите остатки и счёт")
            return

        self.processor.process()
        base, _ = os.path.splitext(os.path.basename(self.invoice_file))
        out_path = f"{base}_processed.xlsx"
        self.processor.save(out_path)

        self.gui_log("\n".join(self.processor.log))
        messagebox.showinfo("Готово", f"Новый счёт сохранён: {out_path}")

    # ── run ──────────────────────────────────────────────────────
    def run(self) -> None:
        self.root.mainloop()


# ────────────────────────── entry point ──────────────────────────
if __name__ == "__main__":
    App().run()<|MERGE_RESOLUTION|>--- conflicted
+++ resolved
@@ -61,15 +61,6 @@
     df: pd.DataFrame = field(default_factory=pd.DataFrame)
     stock_column: str = "Остаток"
 
-<<<<<<< HEAD
-    def _detect_stock_column(self) -> Optional[str]:
-        variants = ["остаток", "кол-во", "количество", "qty"]
-        for col in self.df.columns:
-            name = col.strip().lower()
-            if any(v in name for v in variants):
-                return col
-        return None
-=======
 
     # ── service ───────────────────────────────────────────────────
 def _detect_stock_column(self) -> Optional[str]:
@@ -87,7 +78,6 @@
             return col
     return None
 
->>>>>>> de4e103a
 
     # ── public API ────────────────────────────────────────────────
     def load(self, path: str) -> None:
@@ -96,11 +86,8 @@
         if not col:
 
             raise ValueError(
-<<<<<<< HEAD
-                "Не найдена колонка с остатками (ищу 'Остаток' или синонимы)"
-=======
+
                 "Не найдена колонка с остатками (Остаток / Кол-во / Количество / Qty)"
->>>>>>> de4e103a
             )
 
         self.stock_column = col
