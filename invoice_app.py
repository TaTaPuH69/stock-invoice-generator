#!/usr/bin/env python
# coding: utf-8
"""
Invoice Builder GUI
© 2025 — Stock Invoice Generator (o3 edition)
"""

# ──────────────────────────── imports ────────────────────────────
from __future__ import annotations

import os
import logging
import re
import unicodedata
import pandas as pd
from pathlib import Path
from dataclasses import dataclass, field
from typing import List, Optional

from tkinter import Tk, filedialog, messagebox, Text, Scrollbar, Button, END

# ──────────────────────── глобальная настройка ───────────────────
logging.basicConfig(
    filename="app.log",
    level=logging.INFO,
    format="%(asctime)s  %(levelname)s: %(message)s",
    encoding="utf-8",
)

VAT_RATE = 0.20
CATALOG_PATH = Path("profiles_catalog.xlsx")
_catalog = pd.read_excel(CATALOG_PATH)

# ─── util: нормализуем имя колонки ───
def _normalize(col: str) -> str:
    """
    Приводит заголовок столбца к унифицированному виду:
    • lower()         – без регистра
    • удаляем пробелы, «-», табы и переводы строк
    • ё → е
    """
    return (
        str(col)
        .lower()
        .replace("\n", "")      # NEW: убираем перевод строки
        .replace("\r", "")      #         "
        .replace("\t", "")      #         "
        .replace(" ", "")       # было
        .replace("-", "")       # было
        .replace("ё", "е")      # было
    )

# ── поиск строки с заголовками в счёте ───────────────────────────
def _find_header_row(path: str, max_row: int = 40) -> int:
    """Возвращает индекс строки с заголовками таблицы счёта."""
    for i in range(max_row):
        row = pd.read_excel(path, skiprows=i, nrows=1, header=None).fillna("")
        cells = [_normalize(str(c)) for c in row.values.ravel()]
        has_code = any(c.startswith(("код", "артикул")) for c in cells)
        has_qty = any(c.startswith("количест") or c.startswith("колво") or c.startswith("qty") for c in cells)
        if has_code and has_qty:
            return i
    raise ValueError("Header row not found")

# ─── настройка «жёстких» координат ───
FIXED_STOCK_ROW = 9   # B10 → 10-я строка  ➜  index 9
FIXED_STOCK_COL = 1   # B  → второй столбец ➜  index 1
# ──────────────────────────────────────


# ─── read_table (берём 2-й столбец с 10-й строки) ───
def read_table(path: str) -> pd.DataFrame:
    """
    Читает Excel / CSV-файл и возвращает DataFrame
    ▸ Excel: пропускаем первые 9 строк (0-based => строка 10),
      берём все данные без заголовка.
    ▸ CSV: то же самое (skiprows=9, без header).
    Оставляем два столбца: первый (артикул / наименование)
    и второй — количество (переименуем в 'Остаток').
    """
    _, ext = os.path.splitext(path)

    kw_args = dict(dtype=str, header=None, skiprows=9)

    if ext.lower() in (".xls", ".xlsx"):
        df = pd.read_excel(path, **kw_args)
    else:
        df = pd.read_csv(path, sep=";", **kw_args)

    # оставляем только первые два столбца
    df = df.iloc[:, :2]
    df.columns = ["Артикул", "Остаток"]      # как угодно, главное второй - количество
    df["Остаток"] = df["Остаток"].astype(float)

    # заменяем запятую на точку в числах и убираем пустые строки
    df.replace({",": "."}, regex=True, inplace=True)
    df.dropna(how="all", inplace=True)

    return df
# ─────────────────────────────────────────────────────



# ─── StockManager.load (оставляем как есть) ───
# в self.stock_column у вас уже будет строка "Остаток",
# потому что read_table переименовал нужный столбец.



# ---------- StockManager._detect_stock_column ----------
def _detect_stock_column(self) -> str | None:
    """Возвращает название колонки, содержащей остатки/кол-во."""
    kw = {"остаток", "остатки", "колво", "количество", "qty"}

    for col in self.df.columns:
        name = _normalize(col)
        if any(k in name for k in kw):
            return col          # нашли подходящий столбец

    return None                 # ничего не подошло


# ---------- вспомогательная ----------
def _norm_cell(text: str) -> str:
    """
    • приводит строку к NFC-форме (убирает скрытые акценты в кириллице)
    • удаляет все символы категории «Zs» (прочие пробелы) и «Cc» (управляющие)
    • убирает дефисы, подчёркивания, точки.
    """
    text = unicodedata.normalize("NFC", text)
    text = "".join(ch for ch in text if unicodedata.category(ch) not in {"Zs", "Cc"})
    text = re.sub(r"[-_.\s]", "", text)   # ещё раз на всякий
    return text.lower()



def find_analog(code: str, length: float) -> Optional[str]:
    fam = _catalog.loc[_catalog["code"] == code, "family"]
    if fam.empty:
        return None
    fam = fam.iat[0]
    subset = _catalog.query("family == @fam and length_m == @length")
    if subset.empty:
        return None
    return subset.sort_values("price_rub").iloc[0]["code"]


# ───────────────────────── StockManager ──────────────────────────
@dataclass
class StockManager:
    df: pd.DataFrame = field(default_factory=pd.DataFrame)
    stock_column: str = "Остаток"

    # ────────────────────────────────────────────────────────────
    def load(self, path: str) -> None:
        """Загружает остатки без поиска заголовков.

        Значения берутся из столбца B начиная с десятой строки.
        """
        raw = pd.read_excel(path, header=None)
        qty = raw.iloc[FIXED_STOCK_ROW:, FIXED_STOCK_COL]
        articles = raw.iloc[FIXED_STOCK_ROW:, 0]

        self.df = pd.DataFrame({"Артикул": articles, "Остаток": qty})
        self.df.dropna(how="all", inplace=True)
        self.df.reset_index(drop=True, inplace=True)

<<<<<<< HEAD
        # --- ДОБАВЛЯЕМ ХАРАКТЕРИСТИКИ ИЗ КАТАЛОГА ---
        #  Артикулы в каталоге хранятся как str
=======
        # --- ENRICH -------------------------------------------------
        # приводим код к str и мержим с _catalog
>>>>>>> 0e893ef3
        self.df["Артикул"] = self.df["Артикул"].astype(str).str.strip()
        cat = _catalog.copy()
        cat["code"] = cat["code"].astype(str).str.strip()

        enrich = (
            cat[["code", "family", "length_m", "color", "price_rub"]]
            .rename(
                columns={
                    "code": "Артикул",
                    "family": "Семейство",
                    "length_m": "Длина, м",
                    "color": "Цвет",
                }
            )
        )
        self.df = self.df.merge(enrich, on="Артикул", how="left")

<<<<<<< HEAD
        # гарантируем, что нужные колонки существуют
=======
        # устраняем возможные дубли «Семейство_x / Семейство_y» и т.п.
        norm2orig = {}
        for col in list(self.df.columns):
            key = _normalize(col)
            if key in norm2orig:
                primary = norm2orig[key]
                self.df[primary] = self.df[primary].fillna(self.df[col])
                self.df.drop(columns=[col], inplace=True)
            else:
                norm2orig[key] = col

        # гарантируем обязательные поля
>>>>>>> 0e893ef3
        for col in ["Семейство", "Длина, м", "Цвет", "price_rub"]:
            if col not in self.df.columns:
                self.df[col] = pd.NA

        self.stock_column = "Остаток"
        logging.info(f"Загружено {len(self.df)} строк остатков")

        for col in ["Категория", "Цвет", "Покрытие", "Ширина"]:
            if col not in self.df.columns:
                self.df[col] = pd.NA

    def allocate(self, article: str, qty: float) -> Optional[pd.Series]:
        rows = self.df[self.df["Артикул"] == article]
        if not rows.empty:
            row = rows.iloc[0]
            if row[self.stock_column] >= qty:
                self.df.at[row.name, self.stock_column] -= qty
                return row
        return None

    def allocate_partial(self, article: str, qty: float) -> float:
        """Списывает доступное количество и возвращает остаток."""
        rows = self.df[self.df["Артикул"] == article]
        if rows.empty:
            return qty
        row = rows.iloc[0]
        avail = row[self.stock_column]
        take = min(avail, qty)
        if take > 0:
            self.df.at[row.name, self.stock_column] -= take
        return qty - take

    def find_analog(
        self,
        family: str,
        length: float,
        color: str,
        used: list[str],
        target_price: float,
    ) -> Optional[pd.Series]:
        df = self.df

        mask = (
            (df["Семейство"] == family)
            & (df[self.stock_column] > 0)
            & (~df["Артикул"].isin(used))
        )
        if "Длина, м" in df.columns:
            mask &= (df["Длина, м"].astype(float) - length).abs() <= 0.05

        cand = df[mask].copy()
        if cand.empty:
            return None

        if color and "Цвет" in cand.columns:
            same = cand[cand["Цвет"] == color]
            cand = same if not same.empty else cand

        if pd.notna(target_price) and "price_rub" in cand.columns:
            cand["__diff__"] = (cand["price_rub"] - target_price).abs()
            cand = cand.sort_values("__diff__")

        return cand.iloc[0]


# ─────────────────────── InvoiceProcessor ────────────────────────
@dataclass
class InvoiceProcessor:
    stock: StockManager
    df: pd.DataFrame = field(default_factory=pd.DataFrame)

    original_sum: float = 0.0
    used_analogs: List[str] = field(default_factory=list)
    result_rows: List[dict] = field(default_factory=list)
    log: List[str] = field(default_factory=list)
    invoice_path: Optional[str] = None
    output_columns: List[str] = field(default_factory=list)

    # ── загрузка счёта ────────────────────────────────────────────
    def load(self, path: str) -> None:
        """Загружает счёт, автоматически определяя строку заголовка."""
        hdr = _find_header_row(path)
        df = pd.read_excel(path, skiprows=hdr, header=0, dtype=str)

        rename_map: dict[str, str] = {}
        for col in df.columns:
            norm = _normalize(col)
            if norm.startswith(("код", "артикул")):
                rename_map[col] = "Артикул"
            elif norm.startswith(("количест", "колво", "qty")):
                rename_map[col] = "Количество"
            elif norm.startswith(("цена", "стоимость", "price")):
                rename_map[col] = "Цена"

        df.rename(columns=rename_map, inplace=True)

        if "Цена" not in df.columns:
            df["Цена"] = pd.NA

        df = df.loc[:, [c for c in ["Артикул", "Количество", "Цена"] if c in df.columns]]
        df = df.loc[:, ~df.columns.str.contains("^Unnamed")]
        df.dropna(how="all", inplace=True)

        df["Количество"] = pd.to_numeric(df["Количество"], errors="coerce")
        df["Цена"] = pd.to_numeric(df.get("Цена"), errors="coerce")
        df.dropna(subset=["Количество"], inplace=True)

        self.df = df

        dups = self.df[self.df.duplicated("Артикул")]
        if not dups.empty:
            logging.warning(f"Дубликаты в счёте: {dups['Артикул'].tolist()}")

        if self.df["Цена"].notna().any():
            self.original_sum = (
                self.df["Количество"] * self.df["Цена"]
            ).sum()
            logging.info(
                f"Загружен счёт на {self.original_sum:,.2f} ₽"
            )
        else:
            self.original_sum = 0.0
            logging.info("Загружен счёт без цен")

    # ── основная логика ───────────────────────────────────────────
    def process(self) -> None:
        self.used_analogs.clear()
        self.result_rows.clear()
        self.log.clear()

        for _, row in self.df.iterrows():
            need = row["Количество"]
            art = row["Артикул"]
            family = row.get("Семейство", "")
            length = row.get("Длина, м", 0.0)
            color = row.get("Цвет", "")
            price = row.get("Цена", pd.NA)

            left = self.stock.allocate_partial(art, need)
            shipped = need - left

            if shipped:
                base = {c: row.get(c, "") for c in self.output_columns}
                base["Количество"] = int(shipped) if shipped.is_integer() else shipped
                base.setdefault("Комментарий", "")
                self.result_rows.append(base)

            if left == 0:
                continue

            analog = self.stock.find_analog(
                family=family,
                length=length,
                color=color,
                used=self.used_analogs,
                target_price=price,
            )
            if analog is None or analog[self.stock.stock_column] < left:
                self.log.append(f"Не хватило {art}; аналогов нет")
                continue

            self.stock.allocate_partial(analog["Артикул"], left)
            self.used_analogs.append(analog["Артикул"])

            add = {c: "" for c in self.output_columns}
            add.update({
                "Артикул": analog["Артикул"],
                "Количество": int(left) if left.is_integer() else left,
                "Цена": round(analog["price_rub"], 2),
                "Комментарий": f"аналог для {art}",
            })
            self.result_rows.append(add)
            self.log.append(f"{art}: {left} шт → {analog['Артикул']}")

    # ── вывод ─────────────────────────────────────────────────────
    def to_dataframe(self) -> pd.DataFrame:
        df = pd.DataFrame(self.result_rows)
        for col in ["Количество", "Цена"]:
            if col in df.columns:
                df[col] = pd.to_numeric(df[col], errors="coerce").round(2)
        df["Сумма"] = (df["Количество"] * df["Цена"]).round(2)
        df["НДС"] = (df["Сумма"] - df["Сумма"] / (1 + VAT_RATE)).round(2)
        return df

    def save(self, path: str) -> None:
        df = self.to_dataframe()
        total = df["Сумма"].sum()
        vat = df["НДС"].sum()
        tot_row = {col: "" for col in df.columns}
        tot_row.update({
            "Артикул": "Итого",
            "Сумма": round(total, 2),
            "НДС": round(vat, 2),
        })
        df.loc[len(df.index)] = tot_row
        df.to_excel(path, index=False)
        logging.info(f"Счёт сохранён в {path}")


# ───────────────────────────── GUI ───────────────────────────────
class App:
    def __init__(self) -> None:
        self.root = Tk()
        self.root.title("Invoice Builder")

        self.log_text = Text(self.root, height=20, width=90, font=("Consolas", 10))
        scroll_bar = Scrollbar(self.root, command=self.log_text.yview)
        scroll_bar.pack(side="right", fill="y")
        self.log_text.configure(yscrollcommand=scroll_bar.set)
        self.log_text.pack(side="left", fill="both", expand=True)

        Button(self.root, text="Загрузить остатки", command=self.load_stock).pack()
        Button(self.root, text="Загрузить счёт", command=self.load_invoice).pack()
        Button(self.root, text="Собрать счёт", command=self.build_invoice).pack()

        self.stock = StockManager()
        self.processor = InvoiceProcessor(stock=self.stock)
        self.stock_file: Optional[str] = None
        self.invoice_file: Optional[str] = None

    # ── helpers ──────────────────────────────────────────────────
    def gui_log(self, msg: str) -> None:
        self.log_text.insert(END, msg + "\n")
        self.log_text.see(END)
        logging.info(msg)

    # ── callbacks ────────────────────────────────────────────────
    def load_stock(self) -> None:
        path = filedialog.askopenfilename()
        if not path:
            return
        try:
            self.stock.load(path)
            self.stock_file = path
            self.gui_log(f"Остатки загружены: {len(self.stock.df)} строк")
        except Exception as e:
            messagebox.showerror("Ошибка", str(e))

    def load_invoice(self) -> None:
        path = filedialog.askopenfilename()
        if not path:
            return
        try:
            self.processor.load(path)
            self.invoice_file = path
            self.gui_log(f"Счёт загружен: {len(self.processor.df)} строк")
        except Exception as exc:
            messagebox.showerror("Ошибка", str(exc))

    def build_invoice(self) -> None:
        if self.stock.df.empty or self.processor.df.empty:
            messagebox.showwarning("Внимание", "Загрузите остатки и счёт")
            return

        self.processor.process()
        base, _ = os.path.splitext(os.path.basename(self.invoice_file))
        out_path = f"{base}_processed.xlsx"
        self.processor.save(out_path)

        self.gui_log("\n".join(self.processor.log))
        messagebox.showinfo("Готово", f"Новый счёт сохранён: {out_path}")

    # ── run ──────────────────────────────────────────────────────
    def run(self) -> None:
        self.root.mainloop()


# ────────────────────────── entry point ──────────────────────────
if __name__ == "__main__":
    App().run()<|MERGE_RESOLUTION|>--- conflicted
+++ resolved
@@ -165,13 +165,6 @@
         self.df.dropna(how="all", inplace=True)
         self.df.reset_index(drop=True, inplace=True)
 
-<<<<<<< HEAD
-        # --- ДОБАВЛЯЕМ ХАРАКТЕРИСТИКИ ИЗ КАТАЛОГА ---
-        #  Артикулы в каталоге хранятся как str
-=======
-        # --- ENRICH -------------------------------------------------
-        # приводим код к str и мержим с _catalog
->>>>>>> 0e893ef3
         self.df["Артикул"] = self.df["Артикул"].astype(str).str.strip()
         cat = _catalog.copy()
         cat["code"] = cat["code"].astype(str).str.strip()
@@ -189,9 +182,6 @@
         )
         self.df = self.df.merge(enrich, on="Артикул", how="left")
 
-<<<<<<< HEAD
-        # гарантируем, что нужные колонки существуют
-=======
         # устраняем возможные дубли «Семейство_x / Семейство_y» и т.п.
         norm2orig = {}
         for col in list(self.df.columns):
@@ -204,7 +194,6 @@
                 norm2orig[key] = col
 
         # гарантируем обязательные поля
->>>>>>> 0e893ef3
         for col in ["Семейство", "Длина, м", "Цвет", "price_rub"]:
             if col not in self.df.columns:
                 self.df[col] = pd.NA
