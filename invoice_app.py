#!/usr/bin/env python
# coding: utf-8
"""
Invoice Builder GUI
© 2025 — Stock Invoice Generator (o3 edition)
"""

# ──────────────────────────── imports ────────────────────────────
from __future__ import annotations

import os
import logging
import re
import unicodedata
import pandas as pd
from pathlib import Path
from dataclasses import dataclass, field
from typing import List, Optional

from tkinter import Tk, filedialog, messagebox, Text, Scrollbar, Button, END

# ──────────────────────── глобальная настройка ───────────────────
logging.basicConfig(
    filename="app.log",
    level=logging.INFO,
    format="%(asctime)s  %(levelname)s: %(message)s",
    encoding="utf-8",
)

VAT_RATE = 0.20
CATALOG_PATH = Path("profiles_catalog.xlsx")
_catalog = pd.read_excel(CATALOG_PATH)

# ─── util: нормализуем имя колонки ───
def _normalize(col: str) -> str:
    """
    Приводит заголовок столбца к унифицированному виду:
    • lower()         – без регистра
    • удаляем пробелы, «-», табы и переводы строк
    • ё → е
    """
    return (
        str(col)
        .lower()
        .replace("\n", "")      # NEW: убираем перевод строки
        .replace("\r", "")      #         "
        .replace("\t", "")      #         "
        .replace(" ", "")       # было
        .replace("-", "")       # было
        .replace("ё", "е")      # было
    )

# ── поиск строки с заголовками в счёте ───────────────────────────
def _find_header_row(path: str, max_row: int = 40) -> int:
    """Возвращает индекс строки с заголовками таблицы счёта."""
    for i in range(max_row):
        row = pd.read_excel(path, skiprows=i, nrows=1, header=None).fillna("")
        cells = [_normalize(str(c)) for c in row.values.ravel()]
        has_code = any(c.startswith(("код", "артикул")) for c in cells)
        has_qty = any(c.startswith("количест") or c.startswith("колво") or c.startswith("qty") for c in cells)
        if has_code and has_qty:
            return i
    raise ValueError("Header row not found")

# ─── настройка «жёстких» координат ───
FIXED_STOCK_ROW = 9   # B10 → 10-я строка  ➜  index 9
FIXED_STOCK_COL = 1   # B  → второй столбец ➜  index 1
# ──────────────────────────────────────


# ─── read_table (берём 2-й столбец с 10-й строки) ───
def read_table(path: str) -> pd.DataFrame:
    """
    Читает Excel / CSV-файл и возвращает DataFrame
    ▸ Excel: пропускаем первые 9 строк (0-based => строка 10),
      берём все данные без заголовка.
    ▸ CSV: то же самое (skiprows=9, без header).
    Оставляем два столбца: первый (артикул / наименование)
    и второй — количество (переименуем в 'Остаток').
    """
    _, ext = os.path.splitext(path)

    kw_args = dict(dtype=str, header=None, skiprows=9)

    if ext.lower() in (".xls", ".xlsx"):
        df = pd.read_excel(path, **kw_args)
    else:
        df = pd.read_csv(path, sep=";", **kw_args)

    # оставляем только первые два столбца
    df = df.iloc[:, :2]
    df.columns = ["Артикул", "Остаток"]      # как угодно, главное второй - количество
    df["Остаток"] = df["Остаток"].astype(float)

    # заменяем запятую на точку в числах и убираем пустые строки
    df.replace({",": "."}, regex=True, inplace=True)
    df.dropna(how="all", inplace=True)

    return df
# ─────────────────────────────────────────────────────



# ─── StockManager.load (оставляем как есть) ───
# в self.stock_column у вас уже будет строка "Остаток",
# потому что read_table переименовал нужный столбец.



# ---------- StockManager._detect_stock_column ----------
def _detect_stock_column(self) -> str | None:
    """Возвращает название колонки, содержащей остатки/кол-во."""
    kw = {"остаток", "остатки", "колво", "количество", "qty"}

    for col in self.df.columns:
        name = _normalize(col)
        if any(k in name for k in kw):
            return col          # нашли подходящий столбец

    return None                 # ничего не подошло


# ---------- вспомогательная ----------
def _norm_cell(text: str) -> str:
    """
    • приводит строку к NFC-форме (убирает скрытые акценты в кириллице)
    • удаляет все символы категории «Zs» (прочие пробелы) и «Cc» (управляющие)
    • убирает дефисы, подчёркивания, точки.
    """
    text = unicodedata.normalize("NFC", text)
    text = "".join(ch for ch in text if unicodedata.category(ch) not in {"Zs", "Cc"})
    text = re.sub(r"[-_.\s]", "", text)   # ещё раз на всякий
    return text.lower()



def find_analog(code: str, length: float) -> Optional[str]:
    fam = _catalog.loc[_catalog["code"] == code, "family"]
    if fam.empty:
        return None
    fam = fam.iat[0]
    subset = _catalog.query("family == @fam and length_m == @length")
    if subset.empty:
        return None
    return subset.sort_values("price_rub").iloc[0]["code"]


# ───────────────────────── StockManager ──────────────────────────
@dataclass
class StockManager:
    df: pd.DataFrame = field(default_factory=pd.DataFrame)
    stock_column: str = "Остаток"

    # ────────────────────────────────────────────────────────────
    def load(self, path: str) -> None:
        """Загружает остатки без поиска заголовков.

        Значения берутся из столбца B начиная с десятой строки.
        """
        raw = pd.read_excel(path, header=None)
        qty = raw.iloc[FIXED_STOCK_ROW:, FIXED_STOCK_COL]
        articles = raw.iloc[FIXED_STOCK_ROW:, 0]

        self.df = pd.DataFrame({"Артикул": articles, "Остаток": qty})
        self.df.dropna(how="all", inplace=True)
        self.df.reset_index(drop=True, inplace=True)

        self.stock_column = "Остаток"
        logging.info(f"Загружено {len(self.df)} строк остатков")

        for col in ["Категория", "Цвет", "Покрытие", "Ширина"]:
            if col not in self.df.columns:
                self.df[col] = pd.NA

    def allocate(self, article: str, qty: float) -> Optional[pd.Series]:
        rows = self.df[self.df["Артикул"] == article]
        if not rows.empty:
            row = rows.iloc[0]
            if row[self.stock_column] >= qty:
                self.df.at[row.name, self.stock_column] -= qty
                return row
        return None

    def find_analog(
        self,
        category: str,
        color: str,
        coating: str,
        width: float,
        used: List[str],
    ) -> Optional[pd.Series]:
        def _safe_eq(df: pd.DataFrame, col: str, val: str):
            if col not in df.columns or val in ("", pd.NA, None):
                return pd.Series(True, index=df.index)
            return df[col] == val

        mask = (
            _safe_eq(self.df, "Категория", category)
            & _safe_eq(self.df, "Цвет", color)
            & _safe_eq(self.df, "Покрытие", coating)
            & (~self.df["Артикул"].isin(used))
            & (self.df[self.stock_column] > 0)
        )
        cand = self.df[mask]
        if "Ширина" in self.df.columns and width:
            cand = cand[abs(cand["Ширина"].astype(float) - width) <= 10]
        return None if cand.empty else cand.iloc[0]


# ─────────────────────── InvoiceProcessor ────────────────────────
@dataclass
class InvoiceProcessor:
    stock: StockManager
    df: pd.DataFrame = field(default_factory=pd.DataFrame)

    original_sum: float = 0.0
    used_analogs: List[str] = field(default_factory=list)
    result_rows: List[dict] = field(default_factory=list)
    log: List[str] = field(default_factory=list)

    # ── загрузка счёта ────────────────────────────────────────────
    def load(self, path: str) -> None:
        """Загружает счёт, автоматически определяя строку заголовка."""
        hdr = _find_header_row(path)
        df = pd.read_excel(path, skiprows=hdr, header=0, dtype=str)

        rename_map: dict[str, str] = {}
        for col in df.columns:
            norm = _normalize(col)
            if norm.startswith(("код", "артикул")):
                rename_map[col] = "Артикул"
            elif norm.startswith(("количест", "колво", "qty")):
                rename_map[col] = "Количество"
            elif norm.startswith(("цена", "стоимость", "price")):
                rename_map[col] = "Цена"

        df.rename(columns=rename_map, inplace=True)

        if "Цена" not in df.columns:
            df["Цена"] = pd.NA
<<<<<<< HEAD

        df = df.loc[:, [c for c in ["Артикул", "Количество", "Цена"] if c in df.columns]]
        df = df.loc[:, ~df.columns.str.contains("^Unnamed")]
        df.dropna(how="all", inplace=True)

        df["Количество"] = pd.to_numeric(df["Количество"], errors="coerce")
        df["Цена"] = pd.to_numeric(df["Цена"], errors="coerce")
        df.dropna(subset=["Количество"], inplace=True)

        self.df = df

=======

        df = df.loc[:, [c for c in ["Артикул", "Количество", "Цена"] if c in df.columns]]
        df = df.loc[:, ~df.columns.str.contains("^Unnamed")]
        df.dropna(how="all", inplace=True)

        df["Количество"] = pd.to_numeric(df["Количество"], errors="coerce")
        df["Цена"] = pd.to_numeric(df.get("Цена"), errors="coerce")
        df.dropna(subset=["Количество"], inplace=True)

        self.df = df
>>>>>>> 80a18fe3
        # ↓↓↓ дальнейший (старый) код оставляем без изменений ↓↓↓

        dups = self.df[self.df.duplicated("Артикул")]
        if not dups.empty:
            logging.warning(f"Дубликаты в счёте: {dups['Артикул'].tolist()}")

        if self.df["Цена"].notna().any():
            self.original_sum = (
                self.df["Количество"] * self.df["Цена"]
            ).sum()
            logging.info(
                f"Загружен счёт на {self.original_sum:,.2f} ₽"
            )
        else:
            self.original_sum = 0.0
            logging.info("Загружен счёт без цен")

    # ── основная логика ───────────────────────────────────────────
    def process(self) -> None:
        self.used_analogs.clear()
        self.result_rows.clear()
        self.log.clear()

        for _, row in self.df.iterrows():
            art = row["Артикул"]
            length_m = row.get("Длина, м", 0)

            analog_code = find_analog(art, length_m)
            art_to_use = analog_code or art
            comment = f"замена на {analog_code}" if analog_code else ""

            qty = row["Количество"]
            price = row["Цена"]

            stock_row = self.stock.allocate(art_to_use, qty)
            self.result_rows.append(
                dict(Артикул=art_to_use, Количество=qty, Цена=price, Замена=comment)
            )
            if stock_row is not None:
                continue  # всё зарезервировали

            analog = self.stock.find_analog(
                row.get("Категория", ""),
                row.get("Цвет", ""),
                row.get("Покрытие", ""),
                row.get("Ширина", 0),
                self.used_analogs,
            )
            if analog is None or analog[self.stock.stock_column] < qty:
                msg = f"Не удалось найти {art} в нужном количестве"
                self.log.append(msg)
                logging.error(msg)
                continue

            # списываем аналог
            self.stock.df.at[analog.name, self.stock.stock_column] -= qty
            self.used_analogs.append(art)

            last = self.result_rows[-1]
            last["Артикул"] = analog["Артикул"]
            last["Замена"] = f"замена на {analog['Артикул']}"
            self.log.append(f"{art} заменён на {analog['Артикул']}")

    # ── вывод ─────────────────────────────────────────────────────
    def to_dataframe(self) -> pd.DataFrame:
        df = pd.DataFrame(self.result_rows)
        df["Сумма"] = df["Количество"] * df["Цена"]
        df["НДС"] = df["Сумма"] - df["Сумма"] / (1 + VAT_RATE)
        return df

    def save(self, path: str) -> None:
        df = self.to_dataframe()
        total = df["Сумма"].sum()
        vat = df["НДС"].sum()
        tot_row = {col: "" for col in df.columns}
        tot_row.update({
            "Артикул": "Итого",
            "Сумма": round(total, 2),
            "НДС": round(vat, 2),
        })
        df.loc[len(df.index)] = tot_row
        df.to_excel(path, index=False)
        logging.info(f"Счёт сохранён в {path}")


# ───────────────────────────── GUI ───────────────────────────────
class App:
    def __init__(self) -> None:
        self.root = Tk()
        self.root.title("Invoice Builder")

        self.log_text = Text(self.root, height=20, width=90, font=("Consolas", 10))
        scroll_bar = Scrollbar(self.root, command=self.log_text.yview)
        scroll_bar.pack(side="right", fill="y")
        self.log_text.configure(yscrollcommand=scroll_bar.set)
        self.log_text.pack(side="left", fill="both", expand=True)

        Button(self.root, text="Загрузить остатки", command=self.load_stock).pack()
        Button(self.root, text="Загрузить счёт", command=self.load_invoice).pack()
        Button(self.root, text="Собрать счёт", command=self.build_invoice).pack()

        self.stock = StockManager()
        self.processor = InvoiceProcessor(stock=self.stock)
        self.stock_file: Optional[str] = None
        self.invoice_file: Optional[str] = None

    # ── helpers ──────────────────────────────────────────────────
    def gui_log(self, msg: str) -> None:
        self.log_text.insert(END, msg + "\n")
        self.log_text.see(END)
        logging.info(msg)

    # ── callbacks ────────────────────────────────────────────────
    def load_stock(self) -> None:
        path = filedialog.askopenfilename()
        if not path:
            return
        try:
            self.stock.load(path)
            self.stock_file = path
            self.gui_log(f"Остатки загружены: {len(self.stock.df)} строк")
        except Exception as e:
            messagebox.showerror("Ошибка", str(e))

    def load_invoice(self) -> None:
        path = filedialog.askopenfilename()
        if not path:
            return
        try:
            self.processor.load(path)
            self.invoice_file = path
            self.gui_log(f"Счёт загружен: {len(self.processor.df)} строк")
        except Exception as exc:
            messagebox.showerror("Ошибка", str(exc))

    def build_invoice(self) -> None:
        if self.stock.df.empty or self.processor.df.empty:
            messagebox.showwarning("Внимание", "Загрузите остатки и счёт")
            return

        self.processor.process()
        base, _ = os.path.splitext(os.path.basename(self.invoice_file))
        out_path = f"{base}_processed.xlsx"
        self.processor.save(out_path)

        self.gui_log("\n".join(self.processor.log))
        messagebox.showinfo("Готово", f"Новый счёт сохранён: {out_path}")

    # ── run ──────────────────────────────────────────────────────
    def run(self) -> None:
        self.root.mainloop()


# ────────────────────────── entry point ──────────────────────────
if __name__ == "__main__":
    App().run()<|MERGE_RESOLUTION|>--- conflicted
+++ resolved
@@ -238,30 +238,16 @@
 
         if "Цена" not in df.columns:
             df["Цена"] = pd.NA
-<<<<<<< HEAD
 
         df = df.loc[:, [c for c in ["Артикул", "Количество", "Цена"] if c in df.columns]]
         df = df.loc[:, ~df.columns.str.contains("^Unnamed")]
         df.dropna(how="all", inplace=True)
 
         df["Количество"] = pd.to_numeric(df["Количество"], errors="coerce")
-        df["Цена"] = pd.to_numeric(df["Цена"], errors="coerce")
-        df.dropna(subset=["Количество"], inplace=True)
-
-        self.df = df
-
-=======
-
-        df = df.loc[:, [c for c in ["Артикул", "Количество", "Цена"] if c in df.columns]]
-        df = df.loc[:, ~df.columns.str.contains("^Unnamed")]
-        df.dropna(how="all", inplace=True)
-
-        df["Количество"] = pd.to_numeric(df["Количество"], errors="coerce")
         df["Цена"] = pd.to_numeric(df.get("Цена"), errors="coerce")
         df.dropna(subset=["Количество"], inplace=True)
 
         self.df = df
->>>>>>> 80a18fe3
         # ↓↓↓ дальнейший (старый) код оставляем без изменений ↓↓↓
 
         dups = self.df[self.df.duplicated("Артикул")]
