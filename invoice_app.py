--- conflicted
+++ resolved
@@ -236,29 +236,10 @@
         used: list[str],
         target_price: float,
     ) -> Optional[pd.Series]:
-<<<<<<< HEAD
-        """
-        Возвращает строку-аналог:
-        • то же семейство
-        • длина ±0.05 м
-        • приоритет точно совпавшему цвету
-        • сортировка по минимальной разнице цены
-        Если ничего нет — None.
-        """
-        df = self.df
-
-        fam_col = next((c for c in df.columns if _normalize(c) == "семейство"), None)
-        family_mask = df[fam_col] == family if fam_col else pd.Series(True, index=df.index)
-
-        # базовый фильтр
-        mask = (
-            family_mask
-=======
         df = self.df
 
         mask = (
             (df["Семейство"] == family)
->>>>>>> 62647dff
             & (df[self.stock_column] > 0)
             & (~df["Артикул"].isin(used))
         )
@@ -269,18 +250,10 @@
         if cand.empty:
             return None
 
-<<<<<<< HEAD
-        # совпадающий цвет, если задан
-=======
->>>>>>> 62647dff
         if color and "Цвет" in cand.columns:
             same = cand[cand["Цвет"] == color]
             cand = same if not same.empty else cand
 
-<<<<<<< HEAD
-        # ближе всех по цене
-=======
->>>>>>> 62647dff
         if pd.notna(target_price) and "price_rub" in cand.columns:
             cand["__diff__"] = (cand["price_rub"] - target_price).abs()
             cand = cand.sort_values("__diff__")
@@ -318,7 +291,6 @@
                 rename_map[col] = "Цена"
 
         df.rename(columns=rename_map, inplace=True)
-<<<<<<< HEAD
 
         if "Цена" not in df.columns:
             df["Цена"] = pd.NA
@@ -328,31 +300,10 @@
         df.dropna(how="all", inplace=True)
 
         df["Количество"] = pd.to_numeric(df["Количество"], errors="coerce")
-        df["Цена"] = pd.to_numeric(df["Цена"], errors="coerce")
-        df.dropna(subset=["Количество"], inplace=True)
-
-        self.output_columns = list(df.columns)
-        if "Комментарий" not in self.output_columns:
-            self.output_columns.append("Комментарий")
-        self.invoice_path = path
-        self.df = df
-
-        # ↓↓↓ дальнейший (старый) код оставляем без изменений ↓↓↓
-=======
-
-        if "Цена" not in df.columns:
-            df["Цена"] = pd.NA
-
-        df = df.loc[:, [c for c in ["Артикул", "Количество", "Цена"] if c in df.columns]]
-        df = df.loc[:, ~df.columns.str.contains("^Unnamed")]
-        df.dropna(how="all", inplace=True)
-
-        df["Количество"] = pd.to_numeric(df["Количество"], errors="coerce")
         df["Цена"] = pd.to_numeric(df.get("Цена"), errors="coerce")
         df.dropna(subset=["Количество"], inplace=True)
 
         self.df = df
->>>>>>> 62647dff
 
         dups = self.df[self.df.duplicated("Артикул")]
         if not dups.empty:
@@ -378,28 +329,10 @@
         for _, row in self.df.iterrows():
             need = row["Количество"]
             art = row["Артикул"]
-<<<<<<< HEAD
-            # --- LOOKUP ---------------------------------------------------
-            if art in _catalog["code"].values:
-                cat_row = _catalog[_catalog["code"] == art].iloc[0]
-                family = row.get("Семейство") or cat_row["family"]
-                length = row.get("Длина, м") or cat_row["length_m"]
-                color = row.get("Цвет") or cat_row["color"]
-                price = row.get("Цена", pd.NA)
-                if pd.isna(price):
-                    price = cat_row["price_rub"]
-            else:
-                family = row.get("Семейство", "")
-                length = row.get("Длина, м", 0.0)
-                color = row.get("Цвет", "")
-                price = row.get("Цена", pd.NA)
-            # ----------------------------------------------------------------
-=======
             family = row.get("Семейство", "")
             length = row.get("Длина, м", 0.0)
             color = row.get("Цвет", "")
             price = row.get("Цена", pd.NA)
->>>>>>> 62647dff
 
             left = self.stock.allocate_partial(art, need)
             shipped = need - left
@@ -440,11 +373,6 @@
     # ── вывод ─────────────────────────────────────────────────────
     def to_dataframe(self) -> pd.DataFrame:
         df = pd.DataFrame(self.result_rows)
-<<<<<<< HEAD
-        if "Комментарий" not in df.columns:
-            df["Комментарий"] = ""
-=======
->>>>>>> 62647dff
         for col in ["Количество", "Цена"]:
             if col in df.columns:
                 df[col] = pd.to_numeric(df[col], errors="coerce").round(2)
@@ -453,26 +381,6 @@
         return df
 
     def save(self, path: str) -> None:
-<<<<<<< HEAD
-        """
-        Берём оригинальный счёт (self.invoice_path), дописываем новые строки
-        result_rows в том же формате и порядке колонок, сохраняем в path.
-        """
-        base_df = pd.read_excel(
-            self.invoice_path,
-            skiprows=_find_header_row(self.invoice_path),
-            header=0,
-            dtype=str,
-        )
-        if "Комментарий" not in base_df.columns:
-            base_df["Комментарий"] = ""
-        for r in self.result_rows[len(self.df):]:
-            new = {c: "" for c in base_df.columns}
-            for k, v in r.items():
-                new[k] = v
-            base_df.loc[len(base_df)] = new
-        base_df.to_excel(path, index=False)
-=======
         df = self.to_dataframe()
         total = df["Сумма"].sum()
         vat = df["НДС"].sum()
@@ -484,7 +392,6 @@
         })
         df.loc[len(df.index)] = tot_row
         df.to_excel(path, index=False)
->>>>>>> 62647dff
         logging.info(f"Счёт сохранён в {path}")
 
 
