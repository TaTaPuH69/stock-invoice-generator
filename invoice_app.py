#!/usr/bin/env python
# coding: utf-8
"""
Invoice Builder GUI
© 2025 — Stock Invoice Generator (o3 edition)
"""

# ──────────────────────────── imports ────────────────────────────
from __future__ import annotations

import os
import logging
from pathlib import Path
from dataclasses import dataclass, field
from typing import List, Optional

import pandas as pd
from tkinter import Tk, filedialog, messagebox, Text, Scrollbar, Button, END

# ──────────────────────── глобальная настройка ───────────────────
logging.basicConfig(
    filename="app.log",
    level=logging.INFO,
    format="%(asctime)s  %(levelname)s: %(message)s",
    encoding="utf-8",
)

VAT_RATE = 0.20
CATALOG_PATH = Path("profiles_catalog.xlsx")
_catalog = pd.read_excel(CATALOG_PATH)

# ──────────────────────────── helpers ────────────────────────────
def read_table(path: str) -> pd.DataFrame:
    _, ext = os.path.splitext(path)
    if ext.lower() in (".xls", ".xlsx"):
        df = pd.read_excel(path, dtype=str, header=7)
    else:
        df = pd.read_csv(path, dtype=str, sep=";", header=7)

    # запятая → точка
    df = df.applymap(
        lambda x: str(x).replace(",", ".") if isinstance(x, str) else x
    )
    return df.replace({"": pd.NA}).dropna(how="all")


def find_analog(code: str, length: float) -> Optional[str]:
    fam = _catalog.loc[_catalog["code"] == code, "family"]
    if fam.empty:
        return None
    fam = fam.iat[0]
    subset = _catalog.query("family == @fam and length_m == @length")
    if subset.empty:
        return None
    return subset.sort_values("price_rub").iloc[0]["code"]


# ───────────────────────── StockManager ──────────────────────────
@dataclass
class StockManager:
    df: pd.DataFrame = field(default_factory=pd.DataFrame)
    stock_column: str = "Остаток"

<<<<<<< HEAD
    def _detect_stock_column(self) -> Optional[str]:
        for col in self.df.columns:
            if "остаток" in col.lower():
                return col
        return None
=======
    # ── service ───────────────────────────────────────────────────
def _detect_stock_column(self) -> Optional[str]:
    """Возвращает имя колонки с количеством на складе.

    Допустимые названия:
        • Остаток
        • Кол-во
        • Количество
        • Qty
    """
    allowed = {"остаток", "кол-во", "количество", "qty"}
    for col in self.df.columns:
        if col.strip().lower() in allowed:
            return col
    return None

>>>>>>> 1beba93a

    # ── public API ────────────────────────────────────────────────
    def load(self, path: str) -> None:
        self.df = read_table(path)
        col = self._detect_stock_column()
        if not col:
<<<<<<< HEAD
            raise ValueError("Не найдена колонка с остатками")

=======
            raise ValueError(
                "Не найдена колонка с остатками (Остаток / Кол-во / Количество / Qty)"
            )
>>>>>>> 1beba93a
        self.stock_column = col
        self.df[self.stock_column] = self.df[self.stock_column].astype(float)
        self.df["Цена"] = self.df["Цена"].astype(float)

        dups = self.df[self.df.duplicated("Артикул")]
        if not dups.empty:
            logging.warning(f"Дубликаты в остатках: {dups['Артикул'].tolist()}")

        logging.info(f"Загружено позиций на складе: {len(self.df)}")

    def allocate(self, article: str, qty: float) -> Optional[pd.Series]:
        rows = self.df[self.df["Артикул"] == article]
        if not rows.empty:
            row = rows.iloc[0]
            if row[self.stock_column] >= qty:
                self.df.at[row.name, self.stock_column] -= qty
                return row
        return None

    def find_analog(
        self,
        category: str,
        color: str,
        coating: str,
        width: float,
        used: List[str],
    ) -> Optional[pd.Series]:
        cand = self.df[
            (self.df["Категория"] == category)
            & (self.df["Цвет"] == color)
            & (self.df["Покрытие"] == coating)
            & (~self.df["Артикул"].isin(used))
            & (self.df[self.stock_column] > 0)
        ]
        if "Ширина" in cand.columns:
            cand = cand[
                abs(cand["Ширина"].astype(float) - width) <= 10
            ]
        return None if cand.empty else cand.iloc[0]


# ─────────────────────── InvoiceProcessor ────────────────────────
@dataclass
class InvoiceProcessor:
    stock: StockManager
    df: pd.DataFrame = field(default_factory=pd.DataFrame)

    original_sum: float = 0.0
    used_analogs: List[str] = field(default_factory=list)
    result_rows: List[dict] = field(default_factory=list)
    log: List[str] = field(default_factory=list)

    # ── загрузка счёта ────────────────────────────────────────────
    def load(self, path: str) -> None:
        self.df = read_table(path)
        self.df["Количество"] = self.df["Количество"].astype(float)
        self.df["Цена"] = self.df["Цена"].astype(float)

        dups = self.df[self.df.duplicated("Артикул")]
        if not dups.empty:
            logging.warning(f"Дубликаты в счёте: {dups['Артикул'].tolist()}")

        self.original_sum = (self.df["Количество"] * self.df["Цена"]).sum()
        logging.info(f"Загружен счёт на {self.original_sum:,.2f} ₽")

    # ── основная логика ───────────────────────────────────────────
    def process(self) -> None:
        self.used_analogs.clear()
        self.result_rows.clear()
        self.log.clear()

        for _, row in self.df.iterrows():
            art = row["Артикул"]
            length_m = row.get("Длина, м", 0)

            analog_code = find_analog(art, length_m)
            art_to_use = analog_code or art
            comment = f"замена на {analog_code}" if analog_code else ""

            qty = row["Количество"]
            price = row["Цена"]

            stock_row = self.stock.allocate(art_to_use, qty)
            self.result_rows.append(
                dict(Артикул=art_to_use, Количество=qty, Цена=price, Замена=comment)
            )
            if stock_row is not None:
                continue  # всё зарезервировали

            analog = self.stock.find_analog(
                row.get("Категория", ""),
                row.get("Цвет", ""),
                row.get("Покрытие", ""),
                row.get("Ширина", 0),
                self.used_analogs,
            )
            if analog is None or analog[self.stock.stock_column] < qty:
                msg = f"Не удалось найти {art} в нужном количестве"
                self.log.append(msg)
                logging.error(msg)
                continue

            # списываем аналог
            self.stock.df.at[analog.name, self.stock.stock_column] -= qty
            self.used_analogs.append(art)

            last = self.result_rows[-1]
            last["Артикул"] = analog["Артикул"]
            last["Замена"] = f"замена на {analog['Артикул']}"
            self.log.append(f"{art} заменён на {analog['Артикул']}")

    # ── вывод ─────────────────────────────────────────────────────
    def to_dataframe(self) -> pd.DataFrame:
        df = pd.DataFrame(self.result_rows)
        df["Сумма"] = df["Количество"] * df["Цена"]
        df["НДС"] = df["Сумма"] - df["Сумма"] / (1 + VAT_RATE)
        return df

    def save(self, path: str) -> None:
        df = self.to_dataframe()
        total = df["Сумма"].sum()
        vat = df["НДС"].sum()
        df.loc[len(df.index)] = ["Итого", "", "", total, vat]
        df.to_excel(path, index=False)
        logging.info(f"Счёт сохранён в {path}")


# ───────────────────────────── GUI ───────────────────────────────
class App:
    def __init__(self) -> None:
        self.root = Tk()
        self.root.title("Invoice Builder")

        self.log_text = Text(self.root, height=20, width=90, font=("Consolas", 10))
        self.log_text.pack(side="left", fill="both", expand=True)
        Scrollbar(self.root, command=self.log_text.yview).pack(
            side="right", fill="y"
        )
        self.log_text.configure(yscrollcommand=self.log_text.yview)

        Button(self.root, text="Загрузить остатки", command=self.load_stock).pack()
        Button(self.root, text="Загрузить счёт", command=self.load_invoice).pack()
        Button(self.root, text="Собрать счёт", command=self.build_invoice).pack()

        self.stock = StockManager()
        self.processor = InvoiceProcessor(stock=self.stock)
        self.stock_file: Optional[str] = None
        self.invoice_file: Optional[str] = None

    # ── helpers ──────────────────────────────────────────────────
    def gui_log(self, msg: str) -> None:
        self.log_text.insert(END, msg + "\n")
        self.log_text.see(END)
        logging.info(msg)

    # ── callbacks ────────────────────────────────────────────────
    def load_stock(self) -> None:
        path = filedialog.askopenfilename()
        if not path:
            return
        try:
            self.stock.load(path)
            self.stock_file = path
            self.gui_log(f"Остатки загружены: {len(self.stock.df)} строк")
        except Exception as e:
            messagebox.showerror("Ошибка", str(e))

    def load_invoice(self) -> None:
        path = filedialog.askopenfilename()
        if not path:
            return
        try:
            self.processor.load(path)
            self.invoice_file = path
            self.gui_log(f"Счёт загружен: {len(self.processor.df)} строк")
        except Exception as exc:
            messagebox.showerror("Ошибка", str(exc))

    def build_invoice(self) -> None:
        if self.stock.df.empty or self.processor.df.empty:
            messagebox.showwarning("Внимание", "Загрузите остатки и счёт")
            return

        self.processor.process()
        base, _ = os.path.splitext(os.path.basename(self.invoice_file))
        out_path = f"{base}_processed.xlsx"
        self.processor.save(out_path)

        self.gui_log("\n".join(self.processor.log))
        messagebox.showinfo("Готово", f"Новый счёт сохранён: {out_path}")

    # ── run ──────────────────────────────────────────────────────
    def run(self) -> None:
        self.root.mainloop()


# ────────────────────────── entry point ──────────────────────────
if __name__ == "__main__":
    App().run()<|MERGE_RESOLUTION|>--- conflicted
+++ resolved
@@ -61,13 +61,7 @@
     df: pd.DataFrame = field(default_factory=pd.DataFrame)
     stock_column: str = "Остаток"
 
-<<<<<<< HEAD
-    def _detect_stock_column(self) -> Optional[str]:
-        for col in self.df.columns:
-            if "остаток" in col.lower():
-                return col
-        return None
-=======
+
     # ── service ───────────────────────────────────────────────────
 def _detect_stock_column(self) -> Optional[str]:
     """Возвращает имя колонки с количеством на складе.
@@ -84,21 +78,16 @@
             return col
     return None
 
->>>>>>> 1beba93a
 
     # ── public API ────────────────────────────────────────────────
     def load(self, path: str) -> None:
         self.df = read_table(path)
         col = self._detect_stock_column()
         if not col:
-<<<<<<< HEAD
-            raise ValueError("Не найдена колонка с остатками")
-
-=======
+
             raise ValueError(
                 "Не найдена колонка с остатками (Остаток / Кол-во / Количество / Qty)"
             )
->>>>>>> 1beba93a
         self.stock_column = col
         self.df[self.stock_column] = self.df[self.stock_column].astype(float)
         self.df["Цена"] = self.df["Цена"].astype(float)
